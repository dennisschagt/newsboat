#include <feedhq_api.h>
#include <logger.h>

namespace newsbeuter {

feedhq_urlreader::feedhq_urlreader(configcontainer * c, const std::string& url_file, remote_api * a) : cfg(c), file(url_file), api(a) { }

feedhq_urlreader::~feedhq_urlreader() { }

void feedhq_urlreader::write_config() {
	// NOTHING
}

#define BROADCAST_FRIENDS_URL "http://feedhq.org/reader/atom/user/-/state/com.google/broadcast-friends"
#define STARRED_ITEMS_URL "http://feedhq.org/reader/atom/user/-/state/com.google/starred"
#define SHARED_ITEMS_URL "http://feedhq.org/reader/atom/user/-/state/com.google/broadcast"
#define POPULAR_ITEMS_URL "http://feedhq.org/reader/public/atom/pop%2Ftopic%2Ftop%2Flanguage%2Fen"

#define ADD_URL(url,caption) do { \
		tmptags.clear(); \
		urls.push_back((url)); \
		tmptags.push_back((caption)); \
		tags[(url)] = tmptags; } while(0)


void feedhq_urlreader::reload() {
	urls.clear();
	tags.clear();
	alltags.clear();

	if (cfg->get_configvalue_as_bool("feedhq-show-special-feeds")) {
		std::vector<std::string> tmptags;
		ADD_URL(BROADCAST_FRIENDS_URL, std::string("~") + _("People you follow"));
		ADD_URL(STARRED_ITEMS_URL, std::string("~") + _("Starred items"));
		ADD_URL(SHARED_ITEMS_URL, std::string("~") + _("Shared items"));
	}

	file_urlreader ur(file);
	ur.reload();

	for (const auto& url : ur.get_urls()) {
		if (url.substr(0,6) == "query:") {
			urls.push_back(url);

			auto url_tags = ur.get_tags(url);
			tags[url] = url_tags;
			for (const auto& tag : url_tags) {
				alltags.insert(tag);
			}
		}
	}

	std::vector<tagged_feedurl> feedurls = api->get_subscribed_urls();
	for (const auto& tagged : feedurls) {
		std::string url = tagged.first;
		std::vector<std::string> url_tags = tagged.second;

<<<<<<< HEAD
		LOG(level::DEBUG, "added %s to URL list", url.c_str());
		urls.push_back(url);
		tags[tagged.first] = url_tags;
		for (const auto& tag : url_tags) {
			LOG(level::DEBUG, "%s: added tag %s", url.c_str(), tag.c_str());
=======
		LOG(LOG_DEBUG, "added %s to URL list", url);
		urls.push_back(url);
		tags[tagged.first] = url_tags;
		for (const auto& tag : url_tags) {
			LOG(LOG_DEBUG, "%s: added tag %s", url, tag);
>>>>>>> e4f13427
			alltags.insert(tag);
		}
	}
}

std::string feedhq_urlreader::get_source() {
	return "FeedHQ";
}

}<|MERGE_RESOLUTION|>--- conflicted
+++ resolved
@@ -55,19 +55,11 @@
 		std::string url = tagged.first;
 		std::vector<std::string> url_tags = tagged.second;
 
-<<<<<<< HEAD
-		LOG(level::DEBUG, "added %s to URL list", url.c_str());
+		LOG(level::DEBUG, "added %s to URL list", url);
 		urls.push_back(url);
 		tags[tagged.first] = url_tags;
 		for (const auto& tag : url_tags) {
-			LOG(level::DEBUG, "%s: added tag %s", url.c_str(), tag.c_str());
-=======
-		LOG(LOG_DEBUG, "added %s to URL list", url);
-		urls.push_back(url);
-		tags[tagged.first] = url_tags;
-		for (const auto& tag : url_tags) {
-			LOG(LOG_DEBUG, "%s: added tag %s", url, tag);
->>>>>>> e4f13427
+			LOG(level::DEBUG, "%s: added tag %s", url, tag);
 			alltags.insert(tag);
 		}
 	}
