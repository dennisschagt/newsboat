#include <utils.h>
#include <strprintf.h>
#include <logger.h>
#include <config.h>

#include <sys/types.h>
#include <sys/stat.h>
#include <fcntl.h>
#include <iconv.h>
#include <errno.h>
#include <pwd.h>
#include <libgen.h>
#include <sys/utsname.h>

#include <unordered_set>
#include <unistd.h>
#include <sstream>
#include <locale>
#include <cwchar>
#include <cstring>
#include <cstdlib>
#include <cstdarg>

#include <curl/curl.h>

#include <langinfo.h>
#include <stfl.h>
#include <libxml/uri.h>

#if HAVE_GCRYPT
#include <gnutls/gnutls.h>
#include <gcrypt.h>
#include <errno.h>
#include <pthread.h>
GCRY_THREAD_OPTION_PTHREAD_IMPL;
#endif

#if HAVE_OPENSSL
#include <openssl/crypto.h>
#endif

namespace newsbeuter {

std::vector<std::string> utils::tokenize_quoted(const std::string& str, std::string delimiters) {
	/*
	 * This function tokenizes strings, obeying quotes and throwing away comments that start
	 * with a '#'.
	 *
	 * e.g. line: foo bar "foo bar" "a test"
	 * is parsed to 4 elements:
	 * 	[0]: foo
	 * 	[1]: bar
	 * 	[2]: foo bar
	 * 	[3]: a test
	 *
	 * e.g. line: yes great "x\ny" # comment
	 * is parsed to 3 elements:
	 * 	[0]: yes
	 * 	[1]: great
	 * 	[2]: x
	 * 	y
	 *
	 * 	\", \r, \n, \t and \v are replaced with the literals that you know from C/C++ strings.
	 *
	 */
	bool attach_backslash = true;
	std::vector<std::string> tokens;
	std::string::size_type last_pos = str.find_first_not_of(delimiters, 0);
	std::string::size_type pos = last_pos;

	while (pos != std::string::npos && last_pos != std::string::npos) {
		if (str[last_pos] == '#') // stop as soon as we found a comment
			break;

		if (str[last_pos] == '"') {
			++last_pos;
			pos = last_pos;
			int backslash_count = 0;
			while (pos < str.length() && (str[pos] != '"' || (backslash_count%2))) {
				if (str[pos] == '\\') {
					++backslash_count;
				} else {
					backslash_count = 0;
				}
				++pos;
			}
			if (pos >= str.length()) {
				pos = std::string::npos;
				std::string token;
				while (last_pos < str.length()) {
					if (str[last_pos] == '\\') {
						if (str[last_pos-1] == '\\') {
							if (attach_backslash) {
								token.append("\\");
							}
							attach_backslash = !attach_backslash;
						}
					} else {
						if (str[last_pos-1] == '\\') {
							append_escapes(token, str[last_pos]);
						} else {
							token.append(1, str[last_pos]);
						}
					}
					++last_pos;
				}
				tokens.push_back(token);
			} else {
				std::string token;
				while (last_pos < pos) {
					if (str[last_pos] == '\\') {
						if (str[last_pos-1] == '\\') {
							if (attach_backslash) {
								token.append("\\");
							}
							attach_backslash = !attach_backslash;
						}
					} else {
						if (str[last_pos-1] == '\\') {
							append_escapes(token, str[last_pos]);
						} else {
							token.append(1, str[last_pos]);
						}
					}
					++last_pos;
				}
				tokens.push_back(token);
				++pos;
			}
		} else {
			pos = str.find_first_of(delimiters, last_pos);
			tokens.push_back(str.substr(last_pos, pos - last_pos));
		}
		last_pos = str.find_first_not_of(delimiters, pos);
	}

	return tokens;
}


std::vector<std::string> utils::tokenize(const std::string& str, std::string delimiters) {
	/*
	 * This function tokenizes a string by the delimiters. Plain and simple.
	 */
	std::vector<std::string> tokens;
	std::string::size_type last_pos = str.find_first_not_of(delimiters, 0);
	std::string::size_type pos = str.find_first_of(delimiters, last_pos);

	while (std::string::npos != pos || std::string::npos != last_pos) {
		tokens.push_back(str.substr(last_pos, pos - last_pos));
		last_pos = str.find_first_not_of(delimiters, pos);
		pos = str.find_first_of(delimiters, last_pos);
	}
	return tokens;
}

std::vector<std::wstring> utils::wtokenize(const std::wstring& str, std::wstring delimiters) {
	/*
	 * This function tokenizes a string by the delimiters. Plain and simple.
	 */
	std::vector<std::wstring> tokens;
	std::wstring::size_type last_pos = str.find_first_not_of(delimiters, 0);
	std::wstring::size_type pos = str.find_first_of(delimiters, last_pos);

	while (std::string::npos != pos || std::string::npos != last_pos) {
		tokens.push_back(str.substr(last_pos, pos - last_pos));
		last_pos = str.find_first_not_of(delimiters, pos);
		pos = str.find_first_of(delimiters, last_pos);
	}
	return tokens;
}

std::vector<std::string> utils::tokenize_spaced(const std::string& str, std::string delimiters) {
	std::vector<std::string> tokens;
	std::string::size_type last_pos = str.find_first_not_of(delimiters, 0);
	std::string::size_type pos = str.find_first_of(delimiters, last_pos);

	if (last_pos != 0) {
		tokens.push_back(std::string(" "));
	}

	while (std::string::npos != pos || std::string::npos != last_pos) {
		tokens.push_back(str.substr(last_pos, pos - last_pos));
		last_pos = str.find_first_not_of(delimiters, pos);
		if (last_pos > pos)
			tokens.push_back(std::string(" "));
		pos = str.find_first_of(delimiters, last_pos);
	}

	return tokens;
}

std::vector<std::string> utils::tokenize_nl(const std::string& str, std::string delimiters) {
	std::vector<std::string> tokens;
	std::string::size_type last_pos = str.find_first_not_of(delimiters, 0);
	std::string::size_type pos = str.find_first_of(delimiters, last_pos);
	unsigned int i;

	LOG(level::DEBUG,"utils::tokenize_nl: last_pos = %u",last_pos);
	if (last_pos != std::string::npos) {
		for (i=0; i<last_pos; ++i) {
			tokens.push_back(std::string("\n"));
		}
	}

	while (std::string::npos != pos || std::string::npos != last_pos) {
		tokens.push_back(str.substr(last_pos, pos - last_pos));
<<<<<<< HEAD
		LOG(level::DEBUG,"utils::tokenize_nl: substr = %s", str.substr(last_pos, pos - last_pos).c_str());
=======
		LOG(LOG_DEBUG,"utils::tokenize_nl: substr = %s", str.substr(last_pos, pos - last_pos));
>>>>>>> e4f13427
		last_pos = str.find_first_not_of(delimiters, pos);
		LOG(level::DEBUG,"utils::tokenize_nl: pos - last_pos = %u", last_pos - pos);
		for (i=0; last_pos != std::string::npos && pos != std::string::npos && i<(last_pos - pos); ++i) {
			tokens.push_back(std::string("\n"));
		}
		pos = str.find_first_of(delimiters, last_pos);
	}

	return tokens;
}

void utils::remove_fs_lock(const std::string& lock_file) {
<<<<<<< HEAD
	LOG(level::DEBUG, "utils::remove_fs_lock: removed lockfile %s", lock_file.c_str());
=======
	LOG(LOG_DEBUG, "utils::remove_fs_lock: removed lockfile %s", lock_file);
>>>>>>> e4f13427
	::unlink(lock_file.c_str());
}

bool utils::try_fs_lock(const std::string& lock_file, pid_t & pid) {
	int fd;
	// pid == 0 indicates that something went majorly wrong during locking
	pid = 0;

<<<<<<< HEAD
	LOG(level::DEBUG, "utils::try_fs_lock: trying to lock %s", lock_file.c_str());
=======
	LOG(LOG_DEBUG, "utils::try_fs_lock: trying to lock %s", lock_file);
>>>>>>> e4f13427

	// first, we open (and possibly create) the lock file
	fd = ::open(lock_file.c_str(), O_RDWR | O_CREAT, 0600);
	if (fd < 0)
		return false;

	// then we lock it (T_LOCK returns immediately if locking is not possible)
	if (lockf(fd, F_TLOCK, 0) == 0) {
		std::string pidtext = utils::to_string<unsigned int>(getpid());
		// locking successful -> truncate file and write own PID into it
		ftruncate(fd, 0);
		write(fd, pidtext.c_str(), pidtext.length());
		return true;
	}

	// locking was not successful -> read PID of locking process from it
	fd = ::open(lock_file.c_str(), O_RDONLY);
	if (fd >= 0) {
		char buf[32];
		int len = read(fd, buf, sizeof(buf)-1);
		unsigned int upid = 0;
		buf[len] = '\0';
		sscanf(buf, "%u", &upid);
		pid = upid;
		close(fd);
	}
	return false;
}

std::string utils::translit(const char* tocode, const std::string& fromcode)
{
	return translit(std::string(tocode), fromcode);
}

std::string utils::translit(const std::string& tocode, const std::string& fromcode)
{
	std::string tlit = "//TRANSLIT";

	enum class translit_state {
		UNKNOWN,
		SUPPORTED,
		UNSUPPORTED
	};

	static translit_state state = translit_state::UNKNOWN;

	// TRANSLIT is not needed when converting to unicode encodings
	if (tocode == "utf-8" || tocode == "WCHAR_T") return tocode;

	if (state == translit_state::UNKNOWN) {
		iconv_t cd = ::iconv_open((tocode + "//TRANSLIT").c_str(), fromcode.c_str());

		if (cd == reinterpret_cast<iconv_t>(-1)) {
			if (errno == EINVAL) {
				iconv_t cd = ::iconv_open(tocode.c_str(), fromcode.c_str());
				if (cd != reinterpret_cast<iconv_t>(-1)) {
					state = translit_state::UNSUPPORTED;
				} else {
					fprintf(stderr, "iconv_open('%s', '%s') failed: %s", tocode.c_str(), fromcode.c_str(), strerror(errno));
					abort();
				}
			} else {
				fprintf(stderr, "iconv_open('%s//TRANSLIT', '%s') failed: %s", tocode.c_str(), fromcode.c_str(), strerror(errno));
				abort();
			}
		} else {
			state = translit_state::SUPPORTED;
		}

		iconv_close(cd);
	}

	return ((state == translit_state::SUPPORTED) ? (tocode + tlit) : (tocode));
}

std::string utils::convert_text(const std::string& text, const std::string& tocode, const std::string& fromcode) {
	std::string result;

	if (strcasecmp(tocode.c_str(), fromcode.c_str())==0)
		return text;

	iconv_t cd = ::iconv_open(translit(tocode, fromcode).c_str(), fromcode.c_str());

	if (cd == reinterpret_cast<iconv_t>(-1))
		return result;

	size_t inbytesleft;
	size_t outbytesleft;

	/*
	 * of all the Unix-like systems around there, only Linux/glibc seems to
	 * come with a SuSv3-conforming iconv implementation.
	 */
#if !(__linux) && !defined(__GLIBC__) && !defined(__APPLE__) \
	&& !defined(__OpenBSD__) && !defined(__FreeBSD__) && !defined(__DragonFly__)
	const char * inbufp;
#else
	char * inbufp;
#endif
	char outbuf[16];
	char * outbufp = outbuf;

	outbytesleft = sizeof(outbuf);
	inbufp = const_cast<char *>(text.c_str()); // evil, but spares us some trouble
	inbytesleft = strlen(inbufp);

	do {
		char * old_outbufp = outbufp;
		int rc = ::iconv(cd, &inbufp, &inbytesleft, &outbufp, &outbytesleft);
		if (-1 == rc) {
			switch (errno) {
			case E2BIG:
				result.append(old_outbufp, outbufp - old_outbufp);
				outbufp = outbuf;
				outbytesleft = sizeof(outbuf);
				inbufp += strlen(inbufp) - inbytesleft;
				inbytesleft = strlen(inbufp);
				break;
			case EILSEQ:
			case EINVAL:
				result.append(old_outbufp, outbufp - old_outbufp);
				result.append("?");
				inbufp += strlen(inbufp) - inbytesleft + 1;
				inbytesleft = strlen(inbufp);
				break;
			default:
				break;
			}
		} else {
			result.append(old_outbufp, outbufp - old_outbufp);
		}
	} while (inbytesleft > 0);

	iconv_close(cd);

	return result;
}

std::string utils::get_command_output(const std::string& cmd) {
	FILE * f = popen(cmd.c_str(), "r");
	std::string buf;
	char cbuf[1024];
	if (f) {
		size_t s;
		while ((s = fread(cbuf, 1, sizeof(cbuf), f)) > 0) {
			buf.append(cbuf, s);
		}
		pclose(f);
	}
	return buf;
}

void utils::extract_filter(const std::string& line, std::string& filter, std::string& url) {
	std::string::size_type pos = line.find_first_of(":", 0);
	std::string::size_type pos1 = line.find_first_of(":", pos + 1);
	filter = line.substr(pos+1, pos1 - pos - 1);
	pos = pos1;
	url = line.substr(pos+1, line.length() - pos);
<<<<<<< HEAD
	LOG(level::DEBUG, "utils::extract_filter: %s -> filter: %s url: %s", line.c_str(), filter.c_str(), url.c_str());
=======
	LOG(LOG_DEBUG, "utils::extract_filter: %s -> filter: %s url: %s", line, filter, url);
>>>>>>> e4f13427
}

static size_t my_write_data(void *buffer, size_t size, size_t nmemb, void *userp) {
	std::string * pbuf = static_cast<std::string *>(userp);
	pbuf->append(static_cast<const char *>(buffer), size * nmemb);
	return size * nmemb;
}

std::string utils::retrieve_url(const std::string& url, configcontainer * cfgcont, const char * authinfo, const std::string* postdata) {
	std::string buf;

	CURL * easyhandle = curl_easy_init();
	set_common_curl_options(easyhandle, cfgcont);
	curl_easy_setopt(easyhandle, CURLOPT_URL, url.c_str());
	curl_easy_setopt(easyhandle, CURLOPT_WRITEFUNCTION, my_write_data);
	curl_easy_setopt(easyhandle, CURLOPT_WRITEDATA, &buf);

	if (postdata != nullptr) {
		curl_easy_setopt(easyhandle, CURLOPT_POST, 1);
		curl_easy_setopt(easyhandle, CURLOPT_POSTFIELDS, postdata->c_str());
	}

	if (authinfo) {
		curl_easy_setopt(easyhandle, CURLOPT_HTTPAUTH, get_auth_method(cfgcont->get_configvalue("http-auth-method")));
		curl_easy_setopt(easyhandle, CURLOPT_USERPWD, authinfo);
	}

	curl_easy_perform(easyhandle);
	curl_easy_cleanup(easyhandle);

	if (postdata != nullptr) {
<<<<<<< HEAD
		LOG(level::DEBUG, "utils::retrieve_url(%s)[%s]: %s", url.c_str(), postdata->c_str(), buf.c_str());
	} else {
		LOG(level::DEBUG, "utils::retrieve_url(%s)[-]: %s", url.c_str(), buf.c_str());
=======
		LOG(LOG_DEBUG, "utils::retrieve_url(%s)[%s]: %s", url, postdata, buf);
	} else {
		LOG(LOG_DEBUG, "utils::retrieve_url(%s)[-]: %s", url, buf);
>>>>>>> e4f13427
	}

	return buf;
}

void utils::run_command(const std::string& cmd, const std::string& input) {
	int rc = fork();
	switch (rc) {
	case -1:
		break;
	case 0: { // child:
		int fd = ::open("/dev/null", O_RDWR);
		close(0);
		close(1);
		close(2);
		dup2(fd, 0);
		dup2(fd, 1);
		dup2(fd, 2);
<<<<<<< HEAD
		LOG(level::DEBUG, "utils::run_command: %s '%s'", cmd.c_str(), input.c_str());
		execlp(cmd.c_str(), cmd.c_str(), input.c_str(), nullptr);
		LOG(level::DEBUG, "utils::run_command: execlp of %s failed: %s", cmd.c_str(), strerror(errno));
=======
		LOG(LOG_DEBUG, "utils::run_command: %s '%s'", cmd, input);
		execlp(cmd.c_str(), cmd.c_str(), input.c_str(), nullptr);
		LOG(LOG_DEBUG, "utils::run_command: execlp of %s failed: %s", cmd, strerror(errno));
>>>>>>> e4f13427
		exit(1);
	}
	default:
		break;
	}
}

std::string utils::run_program(char * argv[], const std::string& input) {
	std::string buf;
	int ipipe[2];
	int opipe[2];
	pipe(ipipe);
	pipe(opipe);

	int rc = fork();
	switch (rc) {
	case -1:
		break;
	case 0: { // child:
		close(ipipe[1]);
		close(opipe[0]);
		dup2(ipipe[0], 0);
		dup2(opipe[1], 1);
		close(2);

		int errfd = ::open("/dev/null", O_WRONLY);
		if (errfd != -1) dup2(errfd, 2);

		execvp(argv[0], argv);
		exit(1);
	}
	default: {
		close(ipipe[0]);
		close(opipe[1]);
		write(ipipe[1], input.c_str(), input.length());
		close(ipipe[1]);
		char cbuf[1024];
		int rc2;
		while ((rc2 = read(opipe[0], cbuf, sizeof(cbuf))) > 0) {
			buf.append(cbuf, rc2);
		}
		close(opipe[0]);
	}
	break;
	}
	return buf;
}

std::string utils::resolve_tilde(const std::string& str) {
	const char * homedir;
	std::string filepath;

	if (!(homedir = ::getenv("HOME"))) {
		struct passwd * spw = ::getpwuid(::getuid());
		if (spw) {
			homedir = spw->pw_dir;
		} else {
			homedir = "";
		}
	}

	if (strcmp(homedir,"")!=0) {
		if (str == "~") {
			filepath.append(homedir);
		} else if (str.substr(0,2) == "~/") {
			filepath.append(homedir);
			filepath.append(1,'/');
			filepath.append(str.substr(2,str.length()-2));
		} else {
			filepath.append(str);
		}
	} else {
		filepath.append(str);
	}

	return filepath;
}

std::string utils::replace_all(std::string str, const std::string& from, const std::string& to) {
	std::string::size_type s = str.find(from);
	while (s != std::string::npos) {
		str.replace(s,from.length(), to);
		s = str.find(from, s + to.length());
	}
	return str;
}

std::wstring utils::utf8str2wstr(const std::string& utf8str) {
	stfl_ipool * pool = stfl_ipool_create("utf-8");
	std::wstring wstr = stfl_ipool_towc(pool, utf8str.c_str());
	stfl_ipool_destroy(pool);
	return wstr;
}

std::wstring utils::str2wstr(const std::string& str) {
	const char * codeset = nl_langinfo(CODESET);
	struct stfl_ipool * ipool = stfl_ipool_create(codeset);
	std::wstring result = stfl_ipool_towc(ipool, str.c_str());
	stfl_ipool_destroy(ipool);
	return result;
}

std::string utils::wstr2str(const std::wstring& wstr) {
	std::string codeset = nl_langinfo(CODESET);
	codeset = translit(codeset, "WCHAR_T");
	struct stfl_ipool * ipool = stfl_ipool_create(codeset.c_str());
	std::string result = stfl_ipool_fromwc(ipool, wstr.c_str());
	stfl_ipool_destroy(ipool);
	return result;
}

template<class T> std::string utils::to_string(T var) {
	std::stringstream ret;
	ret << var;
	return ret.str();
}

// to avoid linker errors
template std::string utils::to_string<int>(int var);
template std::string utils::to_string<unsigned long>(unsigned long var);
template std::string utils::to_string<unsigned int>(unsigned int var);

std::string utils::absolute_url(const std::string& url, const std::string& link) {
	xmlChar * newurl = xmlBuildURI((const xmlChar *)link.c_str(), (const xmlChar *)url.c_str());
	std::string retval;
	if (newurl) {
		retval = (const char *)newurl;
		xmlFree(newurl);
	} else {
		retval = link;
	}
	return retval;
}

std::string utils::get_useragent(configcontainer * cfgcont) {
	std::string ua_pref = cfgcont->get_configvalue("user-agent");
	if (ua_pref.length() == 0) {
		struct utsname buf;
		uname(&buf);
		if (strcmp(buf.sysname, "Darwin") == 0) {
			/* Assume it is a Mac from the last decade or at least Mac-like */
			const char* PROCESSOR = "";
			if (strcmp(buf.machine, "x86_64") == 0 || strcmp(buf.machine, "i386") == 0) {
				PROCESSOR = "Intel ";
			}
			return strprintf::fmt("%s/%s (Macintosh; %sMac OS X)", PROGRAM_NAME, PROGRAM_VERSION, PROCESSOR);
		}
		return strprintf::fmt("%s/%s (%s %s)", PROGRAM_NAME, PROGRAM_VERSION, buf.sysname, buf.machine);
	}
	return ua_pref;
}

unsigned int utils::to_u(
		const std::string& str,
		const unsigned int default_value)
{
	std::istringstream is(str);
	unsigned int u;
	is >> u;
	if (is.fail() || ! is.eof()) {
		u = default_value;
	}
	return u;
}

scope_measure::scope_measure(const std::string& func, level ll) : lvl(ll) {
	funcname = func;
	gettimeofday(&tv1, nullptr);
}

void scope_measure::stopover(const std::string& son) {
	gettimeofday(&tv2, nullptr);
	unsigned long diff = (((tv2.tv_sec - tv1.tv_sec) * 1000000) + tv2.tv_usec) - tv1.tv_usec;
	LOG(lvl, "scope_measure: function `%s' (stop over `%s') took %lu.%06lu s so far", funcname, son, diff / 1000000, diff % 1000000);
}

scope_measure::~scope_measure() {
	gettimeofday(&tv2, nullptr);
	unsigned long diff = (((tv2.tv_sec - tv1.tv_sec) * 1000000) + tv2.tv_usec) - tv1.tv_usec;
<<<<<<< HEAD
	LOG(level::INFO, "scope_measure: function `%s' took %lu.%06lu s", funcname.c_str(), diff / 1000000, diff % 1000000);
=======
	LOG(LOG_INFO, "scope_measure: function `%s' took %lu.%06lu s", funcname, diff / 1000000, diff % 1000000);
>>>>>>> e4f13427
}

void utils::append_escapes(std::string& str, char c) {
	switch (c) {
	case 'n':
		str.append("\n");
		break;
	case 'r':
		str.append("\r");
		break;
	case 't':
		str.append("\t");
		break;
	case '"':
		str.append("\"");
		break;
	// escaped backticks are passed through, still escaped. We un-escape them
	// in configparser::evaluate_backticks
	case '`':
		str.append("\\`");
		break;
	case '\\':
		break;
	default:
		str.append(1, c);
		break;
	}
}

bool utils::is_valid_color(const std::string& color) {
	static const std::unordered_set<std::string> colors = {
		"black", "red", "green", "yellow", "blue",
		"magenta", "cyan", "white", "default"
	};
	if (colors.find(color) != colors.end()) {
		return true;
	}

	// does it start with "color"?
	if (color.size() > 5 && color.substr(0, 5) == "color") {
		if (color[5] == '0') {
			// if the remainder of the string starts with zero, it can only be
			// "color0"
			return color == "color0" ? true : false;
		} else {
			// we're now sure that the remainder doesn't start with zero, but
			// is it a valid decimal number?
			const std::string number = color.substr(5, color.size()-5);
			size_t pos {};
			int n = std::stoi(number, &pos);

			// remainder should not contain any trailing characters
			if (number.size() != pos) return false;

			// remainder should be a number in (0; 255]. The interval is
			// half-open because zero is already handled above.
			if (n > 0 && n < 256) return true;
		}
	}
	return false;
}

bool utils::is_valid_attribute(const std::string& attrib) {
	static const std::unordered_set<std::string> attribs = {
		"standout", "underline", "reverse", "blink",
		"dim", "bold", "protect", "invis", "default"
	};
	if (attribs.find(attrib) != attribs.end()) {
		return true;
	} else {
		return false;
	}
}

std::vector<std::pair<unsigned int, unsigned int>> utils::partition_indexes(unsigned int start, unsigned int end, unsigned int parts) {
	std::vector<std::pair<unsigned int, unsigned int>> partitions;
	unsigned int count = end - start + 1;
	unsigned int size = count / parts;

	for (unsigned int i=0; i<parts-1; i++) {
		partitions.push_back(std::pair<unsigned int, unsigned int>(start, start + size - 1));
		start += size;
	}

	partitions.push_back(std::pair<unsigned int, unsigned int>(start, end));
	return partitions;
}

size_t utils::strwidth(const std::string& str) {
	std::wstring wstr = str2wstr(str);
	int width = wcswidth(wstr.c_str(), wstr.length());
	if (width < 1) // a non-printable character found?
		return wstr.length(); // return a sane width (which might be larger than necessary)
	return width; // exact width
}

size_t utils::strwidth_stfl(const std::string& str) {
	size_t reduce_count = 0;
	size_t len = str.length();
	if (len > 1) {
		for (size_t idx=0; idx<len-1; ++idx) {
			if (str[idx] == '<' && str[idx+1] != '>') {
				reduce_count += 3;
				idx += 3;
			}
		}
	}

	return strwidth(str) - reduce_count;
}

size_t utils::wcswidth_stfl(const std::wstring& str, size_t size) {
	size_t reduce_count = 0;
	size_t len = std::min(str.length(), size);
	if (len > 1) {
		for (size_t idx=0; idx<len-1; ++idx) {
			if (str[idx] == L'<' && str[idx+1] != L'>') {
				reduce_count += 3;
				idx += 3;
			}
		}
	}

	int width = wcswidth(str.c_str(), size);
	if (width < 0) {
<<<<<<< HEAD
		LOG(level::ERROR, "oh, oh, wcswidth just failed"); // : %ls", str.c_str());
=======
		LOG(LOG_ERROR, "oh, oh, wcswidth just failed");
>>>>>>> e4f13427
		return str.length() - reduce_count;
	}

	return width - reduce_count;
}

std::string utils::join(const std::vector<std::string>& strings, const std::string& separator) {
	std::string result;

	for (auto str : strings) {
		result.append(str);
		result.append(separator);
	}

	if (result.length() > 0)
		result.erase(result.length()-separator.length(), result.length());

	return result;
}

bool utils::is_special_url(const std::string& url) {
	return url.substr(0,6) == "query:" || url.substr(0,7) == "filter:" || url.substr(0,5) == "exec:";
}

bool utils::is_http_url(const std::string& url) {
	return url.substr(0,7) == "http://" || url.substr(0,8) == "https://";
}

std::string utils::censor_url(const std::string& url) {
	std::string rv;
	if (url.length() > 0 && !utils::is_special_url(url)) {
		const char * myuri = url.c_str();
		xmlURIPtr uri = xmlParseURI(myuri);
		if (uri) {
			if (uri->user) {
				xmlFree(uri->user);
				uri->user = (char *)xmlStrdup((const xmlChar *)"*:*");
			}
			xmlChar * uristr = xmlSaveUri(uri);

			rv = (const char *)uristr;
			xmlFree(uristr);
			xmlFreeURI(uri);
		} else
			return url;
	} else {
		rv = url;
	}
	return rv;
}

std::string utils::quote_for_stfl(std::string str) {
	unsigned int len = str.length();
	for (unsigned int i=0; i<len; ++i) {
		if (str[i] == '<') {
			str.insert(i+1, ">");
			++len;
		}
	}
	return str;
}

void utils::trim(std::string& str) {
	while (str.length() > 0 && ::isspace(str[0])) {
		str.erase(0,1);
	}
	trim_end(str);
}

void utils::trim_end(std::string& str) {
	std::string::size_type pos = str.length()-1;
	while (str.length()>0 && (str[pos] == '\n' || str[pos] == '\r')) {
		str.erase(pos);
		pos--;
	}
}

std::string utils::quote(const std::string& str) {
	std::string rv = replace_all(str, "\"", "\\\"");
	rv.insert(0, "\"");
	rv.append("\"");
	return rv;
}

unsigned int utils::get_random_value(unsigned int max) {
	static bool initialized = false;
	if (!initialized) {
		initialized = true;
		srand(~(time(nullptr) ^ getpid() ^ getppid()));
	}
	return static_cast<unsigned int>(rand() % max);
}

std::string utils::quote_if_necessary(const std::string& str) {
	std::string result;
	if (str.find_first_of(" ", 0) == std::string::npos) {
		result = str;
	} else {
		result = utils::replace_all(str, "\"", "\\\"");
		result.insert(0, "\"");
		result.append("\"");
	}
	return result;
}

void utils::set_common_curl_options(CURL * handle, configcontainer * cfg) {
	std::string proxy;
	std::string proxyauth;
	std::string proxyauthmethod;
	std::string proxytype;
	std::string useragent;
	std::string cookie_cache;
	unsigned int dl_timeout = 0;

	if (cfg) {
		if (cfg->get_configvalue_as_bool("use-proxy")) {
			proxy = cfg->get_configvalue("proxy");
			proxyauth = cfg->get_configvalue("proxy-auth");
			proxyauthmethod = cfg->get_configvalue("proxy-auth-method");
			proxytype = cfg->get_configvalue("proxy-type");
		}
		useragent = utils::get_useragent(cfg);
		dl_timeout = cfg->get_configvalue_as_int("download-timeout");
		cookie_cache = cfg->get_configvalue("cookie-cache");
	}

	curl_easy_setopt(handle, CURLOPT_SSL_VERIFYPEER, cfg->get_configvalue_as_bool("ssl-verify"));
	curl_easy_setopt(handle, CURLOPT_NOSIGNAL, 1);
	curl_easy_setopt(handle, CURLOPT_ENCODING, "gzip, deflate");
	curl_easy_setopt(handle, CURLOPT_TIMEOUT, dl_timeout);

	if (proxy != "")
		curl_easy_setopt(handle, CURLOPT_PROXY, proxy.c_str());
	if (proxyauth != "") {
		curl_easy_setopt(handle, CURLOPT_PROXYAUTH, get_auth_method(proxyauthmethod));
		curl_easy_setopt(handle, CURLOPT_PROXYUSERPWD, proxyauth.c_str());
	}
	if (proxytype != "") {
<<<<<<< HEAD
		LOG(level::DEBUG, "utils::set_common_curl_options: proxytype = %s", proxytype.c_str());
=======
		LOG(LOG_DEBUG, "utils::set_common_curl_options: proxytype = %s", proxytype);
>>>>>>> e4f13427
		curl_easy_setopt(handle, CURLOPT_PROXYTYPE, get_proxy_type(proxytype));
	}

	curl_easy_setopt(handle, CURLOPT_USERAGENT, useragent.c_str());

	curl_easy_setopt(handle, CURLOPT_FOLLOWLOCATION, 1);
	curl_easy_setopt(handle, CURLOPT_MAXREDIRS, 10);
	curl_easy_setopt(handle, CURLOPT_FAILONERROR, 1);

	if (cookie_cache != "") {
		curl_easy_setopt(handle, CURLOPT_COOKIEFILE, cookie_cache.c_str());
		curl_easy_setopt(handle, CURLOPT_COOKIEJAR, cookie_cache.c_str());
	}
}

std::string utils::get_content(xmlNode * node) {
	std::string retval;
	if (node) {
		xmlChar * content = xmlNodeGetContent(node);
		if (content) {
			retval = (const char *)content;
			xmlFree(content);
		}
	}
	return retval;
}

std::string utils::get_prop(xmlNode * node, const char * prop, const char * ns) {
	std::string retval;
	if (node) {
		xmlChar * value;
		if (ns)
			value = xmlGetProp(node, (xmlChar *)prop);
		else
			value = xmlGetNsProp(node, (xmlChar *)prop, (xmlChar *)ns);
		if (value) {
			retval = (const char*)value;
			xmlFree(value);
		}
	}
	return retval;
}

unsigned long utils::get_auth_method(const std::string& type) {
	if (type == "any")
		return CURLAUTH_ANY;
	if (type == "basic")
		return CURLAUTH_BASIC;
	if (type == "digest")
		return CURLAUTH_DIGEST;
#ifdef CURLAUTH_DIGEST_IE
	if (type == "digest_ie")
		return CURLAUTH_DIGEST_IE;
#else
# warning "proxy-auth-method digest_ie not added due to libcurl older than 7.19.3"
#endif
	if (type == "gssnegotiate")
		return CURLAUTH_GSSNEGOTIATE;
	if (type == "ntlm")
		return CURLAUTH_NTLM;
	if (type == "anysafe")
		return CURLAUTH_ANYSAFE;
	if (type != "") {
<<<<<<< HEAD
		LOG(level::USERERROR, "you configured an invalid proxy authentication method: %s", type.c_str());
=======
		LOG(LOG_USERERROR, "you configured an invalid proxy authentication method: %s", type);
>>>>>>> e4f13427
	}
	return CURLAUTH_ANY;
}

curl_proxytype utils::get_proxy_type(const std::string& type) {
	if (type == "http")
		return CURLPROXY_HTTP;
	if (type == "socks4")
		return CURLPROXY_SOCKS4;
	if (type == "socks5")
		return CURLPROXY_SOCKS5;
#ifdef CURLPROXY_SOCKS4A
	if (type == "socks4a")
		return CURLPROXY_SOCKS4A;
#endif

	if (type != "") {
<<<<<<< HEAD
		LOG(level::USERERROR, "you configured an invalid proxy type: %s", type.c_str());
=======
		LOG(LOG_USERERROR, "you configured an invalid proxy type: %s", type);
>>>>>>> e4f13427
	}
	return CURLPROXY_HTTP;
}

std::string utils::escape_url(const std::string& url) {
	return replace_all(replace_all(url,"?","%3F"), "&", "%26");
}

std::string utils::unescape_url(const std::string& url) {
	return replace_all(replace_all(url,"%3F","?"), "%26", "&");
}

std::wstring utils::clean_nonprintable_characters(std::wstring text) {
	for (size_t idx=0; idx<text.size(); ++idx) {
		if (!iswprint(text[idx]))
			text[idx] = L'\uFFFD';
	}
	return text;
}

unsigned int utils::gentabs(const std::string& str) {
	int tabcount = 4 - (utils::strwidth(str) / 8);
	if (tabcount <= 0) {
		tabcount = 1;
	}
	return tabcount;
}

/* Like mkdir(), but creates ancestors (parent directories) if they don't
 * exist. */
int utils::mkdir_parents(const char* p, mode_t mode) {
	int result;

	/* Have to copy the path because we're going to modify it */
	char* pathname = (char*)malloc(strlen(p) + 1);
	strcpy(pathname, p);
	/* This pointer will run through the whole string looking for '/'.
	 * We move it by one if path starts with slash because if we don't, the
	 * first call to access() will fail (because of empty path) */
	char* curr = pathname + (*pathname == '/' ? 1 : 0);

	while (*curr) {
		if (*curr == '/') {
			*curr = '\0';
			result = access(pathname, F_OK);
			if (result == -1) {
				result = mkdir(pathname, mode);
				if (result != 0)
					break;
			}
			*curr = '/';
		}
		curr++;
	}

	if (result == 0) mkdir(p, mode);

	free(pathname);
	return result;
}

/*
 * See http://curl.haxx.se/libcurl/c/libcurl-tutorial.html#Multi-threading for a reason why we do this.
 */

#if HAVE_OPENSSL
static std::mutex * openssl_mutexes = nullptr;
static int openssl_mutexes_size = 0;

static void openssl_mth_locking_function(int mode, int n, const char * file, int line) {
	if (n < 0 || n >= openssl_mutexes_size) {
		LOG(level::ERROR,"openssl_mth_locking_function: index is out of bounds (called by %s:%d)", file, line);
		return;
	}
	if (mode & CRYPTO_LOCK) {
		LOG(level::DEBUG, "OpenSSL lock %d: %s:%d", n, file, line);
		openssl_mutexes[n].lock();
	} else {
		LOG(level::DEBUG, "OpenSSL unlock %d: %s:%d", n, file, line);
		openssl_mutexes[n].unlock();
	}
}

static unsigned long openssl_mth_id_function(void) {
	return (unsigned long)pthread_self();
}
#endif

void utils::initialize_ssl_implementation(void) {
#if HAVE_OPENSSL
	openssl_mutexes_size = CRYPTO_num_locks();
	openssl_mutexes = new std::mutex[openssl_mutexes_size];
	CRYPTO_set_id_callback(openssl_mth_id_function);
	CRYPTO_set_locking_callback(openssl_mth_locking_function);
#endif

#if HAVE_GCRYPT
	gcry_control (GCRYCTL_SET_THREAD_CBS, &gcry_threads_pthread);
	gnutls_global_init();
#endif
}

}<|MERGE_RESOLUTION|>--- conflicted
+++ resolved
@@ -205,11 +205,7 @@
 
 	while (std::string::npos != pos || std::string::npos != last_pos) {
 		tokens.push_back(str.substr(last_pos, pos - last_pos));
-<<<<<<< HEAD
-		LOG(level::DEBUG,"utils::tokenize_nl: substr = %s", str.substr(last_pos, pos - last_pos).c_str());
-=======
-		LOG(LOG_DEBUG,"utils::tokenize_nl: substr = %s", str.substr(last_pos, pos - last_pos));
->>>>>>> e4f13427
+		LOG(level::DEBUG,"utils::tokenize_nl: substr = %s", str.substr(last_pos, pos - last_pos));
 		last_pos = str.find_first_not_of(delimiters, pos);
 		LOG(level::DEBUG,"utils::tokenize_nl: pos - last_pos = %u", last_pos - pos);
 		for (i=0; last_pos != std::string::npos && pos != std::string::npos && i<(last_pos - pos); ++i) {
@@ -222,11 +218,7 @@
 }
 
 void utils::remove_fs_lock(const std::string& lock_file) {
-<<<<<<< HEAD
-	LOG(level::DEBUG, "utils::remove_fs_lock: removed lockfile %s", lock_file.c_str());
-=======
-	LOG(LOG_DEBUG, "utils::remove_fs_lock: removed lockfile %s", lock_file);
->>>>>>> e4f13427
+	LOG(level::DEBUG, "utils::remove_fs_lock: removed lockfile %s", lock_file);
 	::unlink(lock_file.c_str());
 }
 
@@ -235,11 +227,7 @@
 	// pid == 0 indicates that something went majorly wrong during locking
 	pid = 0;
 
-<<<<<<< HEAD
-	LOG(level::DEBUG, "utils::try_fs_lock: trying to lock %s", lock_file.c_str());
-=======
-	LOG(LOG_DEBUG, "utils::try_fs_lock: trying to lock %s", lock_file);
->>>>>>> e4f13427
+	LOG(level::DEBUG, "utils::try_fs_lock: trying to lock %s", lock_file);
 
 	// first, we open (and possibly create) the lock file
 	fd = ::open(lock_file.c_str(), O_RDWR | O_CREAT, 0600);
@@ -398,11 +386,7 @@
 	filter = line.substr(pos+1, pos1 - pos - 1);
 	pos = pos1;
 	url = line.substr(pos+1, line.length() - pos);
-<<<<<<< HEAD
-	LOG(level::DEBUG, "utils::extract_filter: %s -> filter: %s url: %s", line.c_str(), filter.c_str(), url.c_str());
-=======
-	LOG(LOG_DEBUG, "utils::extract_filter: %s -> filter: %s url: %s", line, filter, url);
->>>>>>> e4f13427
+	LOG(level::DEBUG, "utils::extract_filter: %s -> filter: %s url: %s", line, filter, url);
 }
 
 static size_t my_write_data(void *buffer, size_t size, size_t nmemb, void *userp) {
@@ -434,15 +418,9 @@
 	curl_easy_cleanup(easyhandle);
 
 	if (postdata != nullptr) {
-<<<<<<< HEAD
-		LOG(level::DEBUG, "utils::retrieve_url(%s)[%s]: %s", url.c_str(), postdata->c_str(), buf.c_str());
+		LOG(level::DEBUG, "utils::retrieve_url(%s)[%s]: %s", url, postdata, buf);
 	} else {
-		LOG(level::DEBUG, "utils::retrieve_url(%s)[-]: %s", url.c_str(), buf.c_str());
-=======
-		LOG(LOG_DEBUG, "utils::retrieve_url(%s)[%s]: %s", url, postdata, buf);
-	} else {
-		LOG(LOG_DEBUG, "utils::retrieve_url(%s)[-]: %s", url, buf);
->>>>>>> e4f13427
+		LOG(level::DEBUG, "utils::retrieve_url(%s)[-]: %s", url, buf);
 	}
 
 	return buf;
@@ -461,15 +439,9 @@
 		dup2(fd, 0);
 		dup2(fd, 1);
 		dup2(fd, 2);
-<<<<<<< HEAD
-		LOG(level::DEBUG, "utils::run_command: %s '%s'", cmd.c_str(), input.c_str());
+		LOG(level::DEBUG, "utils::run_command: %s '%s'", cmd, input);
 		execlp(cmd.c_str(), cmd.c_str(), input.c_str(), nullptr);
-		LOG(level::DEBUG, "utils::run_command: execlp of %s failed: %s", cmd.c_str(), strerror(errno));
-=======
-		LOG(LOG_DEBUG, "utils::run_command: %s '%s'", cmd, input);
-		execlp(cmd.c_str(), cmd.c_str(), input.c_str(), nullptr);
-		LOG(LOG_DEBUG, "utils::run_command: execlp of %s failed: %s", cmd, strerror(errno));
->>>>>>> e4f13427
+		LOG(level::DEBUG, "utils::run_command: execlp of %s failed: %s", cmd, strerror(errno));
 		exit(1);
 	}
 	default:
@@ -649,11 +621,7 @@
 scope_measure::~scope_measure() {
 	gettimeofday(&tv2, nullptr);
 	unsigned long diff = (((tv2.tv_sec - tv1.tv_sec) * 1000000) + tv2.tv_usec) - tv1.tv_usec;
-<<<<<<< HEAD
-	LOG(level::INFO, "scope_measure: function `%s' took %lu.%06lu s", funcname.c_str(), diff / 1000000, diff % 1000000);
-=======
-	LOG(LOG_INFO, "scope_measure: function `%s' took %lu.%06lu s", funcname, diff / 1000000, diff % 1000000);
->>>>>>> e4f13427
+	LOG(level::INFO, "scope_measure: function `%s' took %lu.%06lu s", funcname, diff / 1000000, diff % 1000000);
 }
 
 void utils::append_escapes(std::string& str, char c) {
@@ -779,11 +747,7 @@
 
 	int width = wcswidth(str.c_str(), size);
 	if (width < 0) {
-<<<<<<< HEAD
-		LOG(level::ERROR, "oh, oh, wcswidth just failed"); // : %ls", str.c_str());
-=======
-		LOG(LOG_ERROR, "oh, oh, wcswidth just failed");
->>>>>>> e4f13427
+		LOG(level::ERROR, "oh, oh, wcswidth just failed");
 		return str.length() - reduce_count;
 	}
 
@@ -922,11 +886,7 @@
 		curl_easy_setopt(handle, CURLOPT_PROXYUSERPWD, proxyauth.c_str());
 	}
 	if (proxytype != "") {
-<<<<<<< HEAD
-		LOG(level::DEBUG, "utils::set_common_curl_options: proxytype = %s", proxytype.c_str());
-=======
-		LOG(LOG_DEBUG, "utils::set_common_curl_options: proxytype = %s", proxytype);
->>>>>>> e4f13427
+		LOG(level::DEBUG, "utils::set_common_curl_options: proxytype = %s", proxytype);
 		curl_easy_setopt(handle, CURLOPT_PROXYTYPE, get_proxy_type(proxytype));
 	}
 
@@ -990,11 +950,7 @@
 	if (type == "anysafe")
 		return CURLAUTH_ANYSAFE;
 	if (type != "") {
-<<<<<<< HEAD
-		LOG(level::USERERROR, "you configured an invalid proxy authentication method: %s", type.c_str());
-=======
-		LOG(LOG_USERERROR, "you configured an invalid proxy authentication method: %s", type);
->>>>>>> e4f13427
+		LOG(level::USERERROR, "you configured an invalid proxy authentication method: %s", type);
 	}
 	return CURLAUTH_ANY;
 }
@@ -1012,11 +968,7 @@
 #endif
 
 	if (type != "") {
-<<<<<<< HEAD
-		LOG(level::USERERROR, "you configured an invalid proxy type: %s", type.c_str());
-=======
-		LOG(LOG_USERERROR, "you configured an invalid proxy type: %s", type);
->>>>>>> e4f13427
+		LOG(level::USERERROR, "you configured an invalid proxy type: %s", type);
 	}
 	return CURLPROXY_HTTP;
 }
