#ifndef TEXTFORMATTER__H
#define TEXTFORMATTER__H

#include <climits>
#include <vector>
#include <string>
#include <utility>
#include <regexmanager.h>

namespace newsbeuter {

<<<<<<< HEAD
/*
 * LineType specifies the way wrapping should be handled.
 *
 * wrappable: Wrap lines at the user-specified text-width setting, if not set
 * wrap at the window border.
 *
 * softwrappable: Wrap at the window border
 *
 * nonwrappable: Don't wrap lines, characters that cannot be drawn due to
 *               insufficient window width will be ignored.
 */

enum LineType {
=======
enum class LineType {
>>>>>>> 16cb191d
	wrappable = 1,
	softwrappable,
	nonwrappable,
	hr
};

class textformatter {

	public:
		textformatter();
		~textformatter();
		void add_line(LineType type, std::string line);
		void add_lines(
				const std::vector<std::pair<LineType, std::string>> lines);
		std::string format_text_to_list(
				regexmanager * r = nullptr,
				const std::string& location = "",
				const size_t wrap_width = 80,
				const size_t total_width = 0);
		std::string format_text_plain(const size_t width = 80, const size_t total_width = 0);

		inline void clear() {
			lines.clear();
		}
	private:
		std::vector<std::pair<LineType, std::string>> lines;
};

}

#endif<|MERGE_RESOLUTION|>--- conflicted
+++ resolved
@@ -9,7 +9,6 @@
 
 namespace newsbeuter {
 
-<<<<<<< HEAD
 /*
  * LineType specifies the way wrapping should be handled.
  *
@@ -22,10 +21,7 @@
  *               insufficient window width will be ignored.
  */
 
-enum LineType {
-=======
 enum class LineType {
->>>>>>> 16cb191d
 	wrappable = 1,
 	softwrappable,
 	nonwrappable,
